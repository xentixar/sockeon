<?php
/**
 * Router class
 *
 * Manages routing of WebSocket events and HTTP requests to controller methods
 *
 * Features:
 * - WebSocket event routing
 * - HTTP request routing with method and path matching
 * - Support for path parameters using {parameter} syntax
 * - Automatic query parameter parsing
 *
 * @package     Sockeon\Sockeon
 * @author      Sockeon
 * @copyright   Copyright (c) 2025
 */

namespace Sockeon\Sockeon\Core;

use InvalidArgumentException;
use ReflectionClass;
<<<<<<< HEAD
use Sockeon\Sockeon\Connection\Server;
use Sockeon\Sockeon\Contracts\Http\HttpMiddleware;
use Sockeon\Sockeon\Contracts\WebSocket\WebsocketMiddleware;
use Sockeon\Sockeon\Controllers\SocketController;
=======
use Throwable;
use Sockeon\Sockeon\WebSocket\Attributes\SocketOn;
use Sockeon\Sockeon\WebSocket\Attributes\OnConnect;
use Sockeon\Sockeon\WebSocket\Attributes\OnDisconnect;
>>>>>>> 0f9c9d53
use Sockeon\Sockeon\Http\Attributes\HttpRoute;
use Sockeon\Sockeon\Http\Request;
use Sockeon\Sockeon\WebSocket\Attributes\SocketOn;

class Router
{
    /**
     * WebSocket routes
     * @var array<string, array{0: SocketController, 1: string, 2: array<int, class-string>}>
     */
    protected array $wsRoutes = [];

    /**
     * HTTP routes
     * @var array<string, array{0: SocketController, 1: string, 2: array<int, class-string>}>
     */
    protected array $httpRoutes = [];

    /**
     * Special event handlers for connection events
     * @var array<string, array<int, array{0: SocketController, 1: string}>>
     */
    protected array $specialEventHandlers = [
        'connect' => [],
        'disconnect' => []
    ];
    
    /**
     * Server instance
     * @var Server|null
     */
    protected ?Server $server = null;

    /**
     * Set the server instance
     *
     * @param Server $server The server instance
     * @return void
     */
    public function setServer(Server $server): void
    {
        $this->server = $server;
    }

    /**
     * Register a controller and its routes
     *
     * Uses reflection to find attributes and register handlers
     *
     * @param SocketController $controller The controller instance to register
     * @return void
     */
    public function register(SocketController $controller): void
    {
        $ref = new ReflectionClass($controller);

        foreach ($ref->getMethods() as $method) {
            foreach ($method->getAttributes(SocketOn::class) as $attr) {
                $event = $attr->newInstance()->event;
                $this->wsRoutes[$event] = [$controller, $method->getName(), $attr->newInstance()->middlewares];
            }
<<<<<<< HEAD

=======
            
            foreach ($method->getAttributes(OnConnect::class) as $attr) {
                $this->specialEventHandlers['connect'][] = [$controller, $method->getName()];
            }
            
            foreach ($method->getAttributes(OnDisconnect::class) as $attr) {
                $this->specialEventHandlers['disconnect'][] = [$controller, $method->getName()];
            }
            
>>>>>>> 0f9c9d53
            foreach ($method->getAttributes(HttpRoute::class) as $attr) {
                $httpAttr = $attr->newInstance();
                $key = $httpAttr->method . ' ' . $httpAttr->path;
                $this->httpRoutes[$key] = [$controller, $method->getName(), $httpAttr->middlewares];
            }
        }
    }

    /**
     * Dispatch a WebSocket event to the appropriate handler
     *
     * @param int $clientId The client identifier
     * @param string $event The event name
     * @param array<string, mixed> $data The event data
     * @return void
     */
    public function dispatch(int $clientId, string $event, array $data): void
    {
        if (isset($this->wsRoutes[$event])) {
            [$controller, $method, $middlewares] = $this->wsRoutes[$event];

            $this->validateWebsocketMiddlewares($middlewares);

            if ($this->server) {
                $this->server->getMiddleware()->runWebSocketStack(
                    $clientId,
                    $event,
                    $data,
                    function ($clientId, $data) use ($controller, $method) {
                        return $controller->$method($clientId, $data);
                    },
                    $this->server,
                    $middlewares
                );
            } else {
                $controller->$method($clientId, $data);
            }
        }
    }

    /**
     * Dispatch a special event (connect/disconnect) to all registered handlers
     * 
     * @param int $clientId The client identifier
     * @param string $eventType The special event type ('connect' or 'disconnect')
     * @return void
     */
    public function dispatchSpecialEvent(int $clientId, string $eventType): void
    {
        if (!isset($this->specialEventHandlers[$eventType])) {
            return;
        }
        
        foreach ($this->specialEventHandlers[$eventType] as [$controller, $method]) {
            try {
                if ($this->server) {
                    $this->server->getMiddleware()->runWebSocketStack(
                        $clientId, 
                        $eventType, 
                        [], 
                        function ($clientId, $data) use ($controller, $method) {
                            return $controller->$method($clientId);
                        }
                    );
                } else {
                    $controller->$method($clientId);
                }
            } catch (Throwable $e) {
                if ($this->server) {
                    $this->server->getLogger()->exception($e, [
                        'context' => "Special event handler: $eventType",
                        'clientId' => $clientId,
                        'controller' => get_class($controller),
                        'method' => $method
                    ]);
                }
            }
        }
    }
    
    /**
     * Dispatch an HTTP request to the appropriate handler
     *
     * @param Request $request The Request object
     * @return mixed The response from the handler
     */
    public function dispatchHttp(Request $request): mixed
    {
        $method = $request->getMethod();
        $path = $request->getPath();
        $key = $method . ' ' . $path;
        
        if (isset($this->httpRoutes[$key])) {
            return $this->executeHttpRoute($this->httpRoutes[$key], $request);
        }
        
        foreach ($this->httpRoutes as $routeKey => $handler) {
            [$routeMethod, $routePath] = explode(' ', $routeKey, 2);
            
            if ($routeMethod !== $method) {
                continue;
            }
            
            $pathParams = [];
            if ($this->matchRoute($routePath, $path, $pathParams)) {
                $requestData = $request->toArray();
                $requestData['params'] = $pathParams;
                $request = Request::fromArray($requestData);
                
                return $this->executeHttpRoute($handler, $request);
            }
        }
        
        return null;
    }

    /**
     * Execute an HTTP route handler with middleware
     * 
     * @param array{0: SocketController, 1: string, 2: array<int, class-string>} $handler The controller and method to call
     * @param Request $request The Request object
     * @return mixed The response from the handler
     */
    private function executeHttpRoute(array $handler, Request $request): mixed
    {
        [$controller, $method, $middlewares] = $handler;

        $this->validateHttpMiddlewares($middlewares);

        if ($this->server) {
            return $this->server->getMiddleware()->runHttpStack(
                $request,
                function ($request) use ($controller, $method) {
                    return $controller->$method($request);
                },
                $this->server,
                $middlewares
            );
        } else {
            return $controller->$method($request);
        }
    }
    
    /**
     * Match a route pattern against a path
     * 
     * Supports path parameters in the format {paramName}
     * 
     * @param string $pattern The route pattern with parameters
     * @param string $path The actual request path
     * @param array<string, string> &$params Reference to array for extracted parameters
     * @return bool True if the route matches, false otherwise
     */
    private function matchRoute(string $pattern, string $path, array &$params): bool
    {
        $regex = preg_replace('/\{([a-zA-Z0-9_]+)\}/', '(?P<$1>[^/]+)', $pattern);
        $regex = '#^' . $regex . '$#';
        
        if (preg_match($regex, $path, $matches)) {
            foreach ($matches as $key => $value) {
                if (is_string($key)) {
                    $params[$key] = $value;
                }
            }
            return true;
        }
        
        return false;
    }
    
    /**
     * Get all registered HTTP routes
     * 
     * @return array<string, array{0: SocketController, 1: string}> The registered HTTP routes
     */
    public function getHttpRoutes(): array
    {
        return $this->httpRoutes;
    }

    /**
     * Validate HTTP middlewares
     *
     * @param array<int, class-string> $middlewares
     * @return void
     */
    private function validateHttpMiddlewares(array $middlewares): void
    {
        foreach ($middlewares as $middleware) {
            if (!is_subclass_of($middleware, HttpMiddleware::class)) {
                throw new InvalidArgumentException(
                    sprintf('Middleware %s must implement HttpMiddleware interface', $middleware)
                );
            }
        }
    }

    /**
     * Validate WebSocket middlewares
     *
     * @param array<int, class-string> $middlewares
     * @return void
     */
    public function validateWebsocketMiddlewares(array $middlewares): void
    {
        foreach ($middlewares as $middleware) {
            if (!is_subclass_of($middleware, WebsocketMiddleware::class)) {
                throw new InvalidArgumentException(
                    sprintf('Middleware %s must implement WebsocketMiddleware interface', $middleware)
                );
            }
        }
    }
}<|MERGE_RESOLUTION|>--- conflicted
+++ resolved
@@ -19,20 +19,16 @@
 
 use InvalidArgumentException;
 use ReflectionClass;
-<<<<<<< HEAD
 use Sockeon\Sockeon\Connection\Server;
 use Sockeon\Sockeon\Contracts\Http\HttpMiddleware;
 use Sockeon\Sockeon\Contracts\WebSocket\WebsocketMiddleware;
 use Sockeon\Sockeon\Controllers\SocketController;
-=======
-use Throwable;
-use Sockeon\Sockeon\WebSocket\Attributes\SocketOn;
+use Sockeon\Sockeon\Http\Attributes\HttpRoute;
+use Sockeon\Sockeon\Http\Request;
 use Sockeon\Sockeon\WebSocket\Attributes\OnConnect;
 use Sockeon\Sockeon\WebSocket\Attributes\OnDisconnect;
->>>>>>> 0f9c9d53
-use Sockeon\Sockeon\Http\Attributes\HttpRoute;
-use Sockeon\Sockeon\Http\Request;
 use Sockeon\Sockeon\WebSocket\Attributes\SocketOn;
+use Throwable;
 
 class Router
 {
@@ -91,9 +87,6 @@
                 $event = $attr->newInstance()->event;
                 $this->wsRoutes[$event] = [$controller, $method->getName(), $attr->newInstance()->middlewares];
             }
-<<<<<<< HEAD
-
-=======
             
             foreach ($method->getAttributes(OnConnect::class) as $attr) {
                 $this->specialEventHandlers['connect'][] = [$controller, $method->getName()];
@@ -103,7 +96,6 @@
                 $this->specialEventHandlers['disconnect'][] = [$controller, $method->getName()];
             }
             
->>>>>>> 0f9c9d53
             foreach ($method->getAttributes(HttpRoute::class) as $attr) {
                 $httpAttr = $attr->newInstance();
                 $key = $httpAttr->method . ' ' . $httpAttr->path;
@@ -166,7 +158,8 @@
                         [], 
                         function ($clientId, $data) use ($controller, $method) {
                             return $controller->$method($clientId);
-                        }
+                        },
+                        $this->server
                     );
                 } else {
                     $controller->$method($clientId);
